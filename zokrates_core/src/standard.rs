--- conflicted
+++ resolved
@@ -160,18 +160,18 @@
         };
 
         // insert a directive to set the witness based on the libsnark gadget and  inputs
-<<<<<<< HEAD
-        match self.directive {
-            LibsnarkGadgetHelper::Sha256Compress => {
-                statements.insert(
-                    0,
-                    FlatStatement::Directive(DirectiveStatement {
-                        outputs: variables,
-                        inputs: inputs,
-                        helper: Helper::LibsnarkGadget(LibsnarkGadgetHelper::Sha256Compress),
-                    }),
-                );
-            }
+        let directive_statement = match self.directive {
+            LibsnarkGadgetHelper::Sha256Compress => FlatStatement::Directive(DirectiveStatement {
+                outputs: variables,
+                inputs: inputs,
+                helper: Helper::LibsnarkGadget(LibsnarkGadgetHelper::Sha256Compress),
+            }),
+            LibsnarkGadgetHelper::Sha256Ethereum => FlatStatement::Directive(DirectiveStatement {
+                outputs: variables,
+                inputs: inputs,
+                helper: Helper::LibsnarkGadget(LibsnarkGadgetHelper::Sha256Ethereum),
+            }),
+        };
 
             LibsnarkGadgetHelper::Sha256Ethereum => {
                 statements.insert(
@@ -195,20 +195,6 @@
                 );
             }
         }
-=======
-        let directive_statement = match self.directive {
-            LibsnarkGadgetHelper::Sha256Compress => FlatStatement::Directive(DirectiveStatement {
-                outputs: variables,
-                inputs: inputs,
-                helper: Helper::LibsnarkGadget(LibsnarkGadgetHelper::Sha256Compress),
-            }),
-            LibsnarkGadgetHelper::Sha256Ethereum => FlatStatement::Directive(DirectiveStatement {
-                outputs: variables,
-                inputs: inputs,
-                helper: Helper::LibsnarkGadget(LibsnarkGadgetHelper::Sha256Ethereum),
-            }),
-        };
->>>>>>> f39214df
 
         // insert a statement to return the subset of the witness
         let return_statement = FlatStatement::Return(FlatExpressionList {
